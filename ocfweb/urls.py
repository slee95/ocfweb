import re

from django.conf.urls import url
from django.core.urlresolvers import reverse
from django.http import HttpResponse
from django.shortcuts import redirect

from ocfweb.docs.docs import doc
from ocfweb.docs.docs import docs_index
from ocfweb.docs.docs import list_doc_names
from ocfweb.main.favicon import favicon
from ocfweb.main.home import home
from ocfweb.main.hosting_logos import hosting_logo
from ocfweb.main.servers import servers
from ocfweb.main.staff_hours import staff_hours


def doc_name(doc_name):
    # we can't actually deal with escaping into a regex, so we just use a whitelist
    assert re.match('^/[a-zA-Z\-/]+$', doc_name)
    return doc_name[1:].replace('-', '\-')

doc_names = '|'.join(map(doc_name, list_doc_names()))

urlpatterns = [
    url('^_status$', lambda _: HttpResponse('ok'), name='status'),

    url('^$', home, name='home'),
    url('^favicon.ico$', favicon, name='favicon'),
    url('^staff-hours$', staff_hours, name='staff-hours'),
    url('^servers$', servers, name='servers'),

    # hosting logos
    url('^images/hosted-logos/(.*)$', lambda _, image: redirect('hosting_logo', image, permanent=True)),
    url('^hosting-logos/(.*)$', hosting_logo, name='hosting_logo'),

    url('^docs/$', docs_index, name='docs'),
    # we use a complicated generated regex here so that we have actual
    # validation of URLs (in other words, if you try to make a link to a
    # missing document, it will fail)
    url('^docs/({doc_names})/$'.format(doc_names=doc_names), doc, name='doc'),

    # legacy redirects
    url(r'^index\.s?html$', lambda _: redirect(reverse('home'), permanent=True)),
    url(r'^staff_hours(?:\.cgi)?$', lambda _: redirect(reverse('staff-hours'), permanent=True)),
    url(r'^staff-hours\.cgi$', lambda _: redirect(reverse('staff-hours'), permanent=True)),
    url(r'^OCF/(?:index\.shtml)?$', lambda _: redirect(reverse('doc', args=('about',)), permanent=True)),
    url(r'^OCF/(?:past_)?officers.shtml$', lambda _:
        redirect(reverse('doc', args=('about/officers',)),
                 permanent=True
                 )),
    url(r'^OCF/staff/(?:index\.shtml)?$', lambda _: redirect(reverse('doc', args=('staff',)), permanent=True)),
    url(r'^OCF/staff/where-now\.shtml$', lambda _:
        redirect(reverse('doc', args=('about/formerstaff',)),
                 permanent=True
                 )),
    url(r'^OCF/policies(?:/|$)', lambda _: redirect(reverse('docs'), permanent=True)),
    url(r'^OCF/OCF_FAQ\.shtml$', lambda _: redirect(reverse('doc', args=('faq',)), permanent=True)),
<<<<<<< HEAD
    url(r'^OCF/officers_.*\.s?html$', lambda _: redirect(
        'https://www.ocf.berkeley.edu/OCF/past_officers.shtml',
        permanent=True
    )),
=======
    url(r'^OCF/officers_.*\.html$', lambda _: redirect(reverse('doc', args=('about/officers',)), permanent=True)),
>>>>>>> 93a4b3ae
    url(r'^OCF/staff/how-to-join\.shtml$', lambda _: redirect(
        'https://hello.ocf.berkeley.edu/',
        permanent=True
    )),
]<|MERGE_RESOLUTION|>--- conflicted
+++ resolved
@@ -56,14 +56,7 @@
                  )),
     url(r'^OCF/policies(?:/|$)', lambda _: redirect(reverse('docs'), permanent=True)),
     url(r'^OCF/OCF_FAQ\.shtml$', lambda _: redirect(reverse('doc', args=('faq',)), permanent=True)),
-<<<<<<< HEAD
-    url(r'^OCF/officers_.*\.s?html$', lambda _: redirect(
-        'https://www.ocf.berkeley.edu/OCF/past_officers.shtml',
-        permanent=True
-    )),
-=======
-    url(r'^OCF/officers_.*\.html$', lambda _: redirect(reverse('doc', args=('about/officers',)), permanent=True)),
->>>>>>> 93a4b3ae
+    url(r'^OCF/officers_.*\.s?html$', lambda _: redirect(reverse('doc', args=('about/officers',)), permanent=True)),
     url(r'^OCF/staff/how-to-join\.shtml$', lambda _: redirect(
         'https://hello.ocf.berkeley.edu/',
         permanent=True
